--- conflicted
+++ resolved
@@ -29,31 +29,7 @@
     @Test
     void analyzeSingleProject() {
         rewriteRun(
-<<<<<<< HEAD
-                spec -> spec.recipe(new UpgradeAssistantAnalyze("net9.0", null)),
-                text(
-                        """
-                        <Project Sdk="Microsoft.NET.Sdk">
-                          <PropertyGroup>
-                            <TargetFrameworks>net6.0</TargetFrameworks>
-                          </PropertyGroup>
-                        </Project>
-                        """,
-                        spec -> spec.path("src/Proj.csproj")
-                ),
-                text(
-                        """
-                        Microsoft Visual Studio Solution File, Format Version 12.00
-                        # Visual Studio Version 16
-                        VisualStudioVersion = 16.0.29709.97
-                        MinimumVisualStudioVersion = 10.0.40219.1
-                        Project("{2150E333-8FDC-42A3-9474-1A3956D46DE8}") = "Proj", "src/Proj.csproj", "{38434103-76E0-4820-B4AF-F5EA5D08A7BD}"
-                        EndProject
-                        """,
-                        spec -> spec.path("Proj.sln")
-                )
-=======
-          spec -> spec.recipe(new UpgradeAssistantAnalyze("net9.0")),
+          spec -> spec.recipe(new UpgradeAssistantAnalyze("net9.0", null)),
           text(
             """
               <Project Sdk="Microsoft.NET.Sdk">
@@ -75,7 +51,6 @@
               """,
             spec -> spec.path("Proj.sln")
           )
->>>>>>> 325e6011
         );
     }
 }